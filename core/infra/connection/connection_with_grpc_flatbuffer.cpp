--- conflicted
+++ resolved
@@ -17,12 +17,8 @@
 
 #include <endpoint.grpc.fb.h>
 #include <service/flatbuffer_service.h>
-<<<<<<< HEAD
-#include <service/connection.hpp>
-=======
 #include <connection/connection.hpp>
 #include <crypto/hash.hpp>
->>>>>>> 106d8c95
 #include <crypto/signature.hpp>
 #include <infra/config/iroha_config_with_json.hpp>
 #include <infra/config/peer_service_with_json.hpp>
@@ -44,11 +40,11 @@
 /**
  * Using
  */
-<<<<<<< HEAD
     using Sumeragi = ::iroha::Sumeragi;
     using ConsensusEvent = ::iroha::ConsensusEvent;
     using Response = ::iroha::Response;
     using Transaction = ::iroha::Transaction;
+    using TransactionWrapper = ::iroha::TransactionWrapper;
     using Signature = ::iroha::Signature;
 
     using grpc::Channel;
@@ -57,21 +53,6 @@
     using grpc::ServerContext;
     using grpc::ClientContext;
     using grpc::Status;
-=======
-using Sumeragi = ::iroha::Sumeragi;
-using ConsensusEvent = ::iroha::ConsensusEvent;
-using Response = ::iroha::Response;
-using Transaction = ::iroha::Transaction;
-using TransactionWrapper = ::iroha::TransactionWrapper;
-using Signature = ::iroha::Signature;
-
-using grpc::Channel;
-using grpc::Server;
-using grpc::ServerBuilder;
-using grpc::ServerContext;
-using grpc::ClientContext;
-using grpc::Status;
->>>>>>> 106d8c95
 
 /**
  * Enum
@@ -100,7 +81,6 @@
             return {};
         }
 
-<<<<<<< HEAD
         // ToDo rewrite operator() overload.
         void invoke(const std::string& from, flatbuffers::unique_ptr_t&& arg) {
             (*receiver_)(from, std::move(arg));
@@ -142,11 +122,10 @@
             logger::info("connection") << "Operation";
             logger::info("connection")
                     << "size: " << consensusEvent.peerSignatures()->size();
-
-            // For now, ConsensusEvent has one transaction.
-            const auto& transaction = *consensusEvent.transactions()->Get(0)->tx_nested_root();
-
-            auto newConsensusEvent = flatbuffer_service::toConsensusEvent(transaction);
+            logger::info("connection")
+                    << "Transaction: "
+                    << flatbuffer_service::toString(
+                            *consensusEvent.transactions()->Get(0)->tx_nested_root());
 
             flatbuffers::FlatBufferBuilder fbb;
             // ToDo: Copy consensus event twice in toConsensusEvent() and
@@ -157,6 +136,7 @@
                 // FIXME:
                 // RPCのエラーではないが、Responseで返すべきか、makeUnexpectedで返すべきか
                 // ERROR;
+                assert(false);  // ToDo: Do error-handling
             }
 
             fbb.Finish(*eventOffset);
@@ -173,8 +153,8 @@
                         << "response: " << responseRef.GetRoot()->message()->c_str();
                 return responseRef.GetRoot();
             } else {
-                logger::error("connection")
-                        << status.error_code() << ": " << status.error_message();
+                logger::error("connection") << static_cast<int>(status.error_code())
+                                            << ": " << status.error_message();
                 return responseRef.GetRoot();
                 // std::cout << status.error_code() << ": " << status.error_message();
                 // return {"RPC failed", RESPONSE_ERRCONN};
@@ -239,8 +219,8 @@
                         << "response: " << responseRef.GetRoot()->message();
                 return responseRef.GetRoot();
             } else {
-                logger::error("connection")
-                        << status.error_code() << ": " << status.error_message();
+                logger::error("connection") << static_cast<int>(status.error_code())
+                                            << ": " << status.error_message();
                 // std::cout << status.error_code() << ": " << status.error_message();
                 return responseRef.GetRoot();
             }
@@ -269,417 +249,105 @@
         Status Verify(ServerContext* context,
                       const flatbuffers::BufferRef<ConsensusEvent>* request,
                       flatbuffers::BufferRef<Response>* response) override {
-            assert(request->GetRoot()->peerSignatures() != nullptr);
-
-            flatbuffers::FlatBufferBuilder fbbConsensusEvent;
-
-            std::vector<flatbuffers::Offset<::iroha::Signature>> peerSignatures;
-            for (const auto& aPeerSig : *request->GetRoot()->peerSignatures()) {
-                std::vector<uint8_t> aPeerSigBlob(aPeerSig->signature()->begin(),
-                                                  aPeerSig->signature()->end());
-                peerSignatures.push_back(::iroha::CreateSignatureDirect(
-                        fbbConsensusEvent, aPeerSig->publicKey()->c_str(), &aPeerSigBlob,
-                        1234567));
-            }
-
-
-
-
-            flatbuffers::FlatBufferBuilder fbbTransaction;
-
-            auto tx = request->GetRoot()->transactions()->Get(0)->tx_nested_root();
-            std::vector<flatbuffers::Offset<::iroha::Signature>> signatures;
-
-            if (tx->signatures() != nullptr) {
-                std::vector<uint8_t> signatureBlob(
-                        tx->signatures()->Get(0)->signature()->begin(),
-                        tx->signatures()->Get(0)->signature()->end());
-                signatures.push_back(::iroha::CreateSignatureDirect(
-                        fbbTransaction, tx->signatures()->Get(0)->publicKey()->c_str(),
-                        &signatureBlob, 1234567));
-            }
-            std::vector<uint8_t> hashes;
-            if (tx->hash() != nullptr) {
-                hashes.assign(tx->hash()->begin(), tx->hash()->end());
-            }
-
-            flatbuffers::Offset<::iroha::Attachment> attachmentOffset;
-            std::vector<uint8_t> data;
-            if (tx->attachment() != nullptr && tx->attachment()->data() != nullptr &&
-                tx->attachment()->mime() != nullptr) {
-                data.assign(tx->attachment()->data()->begin(),
-                            tx->attachment()->data()->end());
-=======
-namespace iroha {
-namespace SumeragiImpl {
-namespace Verify {
-
-Receiver<Verify::CallBackFunc> receiver;
-
-}  // namespace Verify
-}  // namespace SumeragiImpl
-}  // namespace iroha
-
-namespace iroha {
-namespace SumeragiImpl {
-namespace Torii {
-
-Receiver<Torii::CallBackFunc> receiver;
-
-}  // namespace Torii
-}  // namespace SumeragiImpl
-}  // namespace iroha
-
-class SumeragiConnectionClient {
- public:
-  explicit SumeragiConnectionClient(std::shared_ptr<Channel> channel)
-      : stub_(Sumeragi::NewStub(channel)) {}
-
-  const ::iroha::Response* Verify(
-      const ::iroha::ConsensusEvent& consensusEvent) const {
-    ClientContext context;
-    flatbuffers::BufferRef<Response> responseRef;
-    logger::info("connection") << "Operation";
-    logger::info("connection")
-        << "size: " << consensusEvent.peerSignatures()->size();
-    logger::info("connection")
-        << "Transaction: "
-        << flatbuffer_service::toString(
-               *consensusEvent.transactions()->Get(0)->tx_nested_root());
-
-    flatbuffers::FlatBufferBuilder fbb;
-    // ToDo: Copy consensus event twice in toConsensusEvent() and
-    // copyConsensusEvent(). What's best solution?
-    auto eventOffset =
-        flatbuffer_service::copyConsensusEvent(fbb, consensusEvent);
-    if (!eventOffset) {
-      // FIXME:
-      // RPCのエラーではないが、Responseで返すべきか、makeUnexpectedで返すべきか
-      // ERROR;
-      assert(false);  // ToDo: Do error-handling
-    }
-
-    fbb.Finish(*eventOffset);
-
-    auto requestConsensusEventRef =
-        flatbuffers::BufferRef<::iroha::ConsensusEvent>(fbb.GetBufferPointer(),
-                                                        fbb.GetSize());
-
-    Status status =
-        stub_->Verify(&context, requestConsensusEventRef, &responseRef);
-
-    if (status.ok()) {
-      logger::info("connection")
-          << "response: " << responseRef.GetRoot()->message()->c_str();
-      return responseRef.GetRoot();
-    } else {
-      logger::error("connection") << static_cast<int>(status.error_code())
-                                  << ": " << status.error_message();
-      return responseRef.GetRoot();
-      // std::cout << status.error_code() << ": " << status.error_message();
-      // return {"RPC failed", RESPONSE_ERRCONN};
-    }
-  }
-
-  const ::iroha::Response* Torii(
-      const ::iroha::Transaction& transaction) const {
-    // Copy transaction to FlatBufferBuilder memory, then create
-    // BufferRef<Transaction>
-    // and share it to another sumeragi by using stub interface Torii.
-
-    ::grpc::ClientContext clientContext;
-    flatbuffers::FlatBufferBuilder fbbTransaction;
-
-    std::vector<uint8_t> hashBlob(transaction.hash()->begin(),
-                                  transaction.hash()->end());
-
-    std::vector<flatbuffers::Offset<::iroha::Signature>> signatures;
-    for (auto&& txSig : *transaction.signatures()) {
-      std::vector<uint8_t> data(*txSig->signature()->begin(),
-                                *txSig->signature()->end());
-      signatures.emplace_back(::iroha::CreateSignatureDirect(
-          fbbTransaction, txSig->publicKey()->c_str(), &data));
-    }
-
-    // FIXED: leak reinterpret_cast<>(...)
-    // -> extractCommandBuffer(calls flatbuffer_service::CreateCommandDirect())
-    auto commandOffset = [&] {
-      std::size_t length = 0;
-      auto commandBuf = extractCommandBuffer(transaction, length);
-      flatbuffers::Verifier verifier(commandBuf.get(), length);
-      ::iroha::VerifyCommand(verifier, commandBuf.get(),
-                             transaction.command_type());
-      return flatbuffer_service::CreateCommandDirect(
-          fbbTransaction, commandBuf.get(), transaction.command_type());
-    }();
-
-    std::vector<uint8_t> attachmentData(
-        *transaction.attachment()->data()->begin(),
-        *transaction.attachment()->data()->end());
-
-    auto transactionOffset = ::iroha::CreateTransactionDirect(
-        fbbTransaction, transaction.creatorPubKey()->c_str(),
-        transaction.command_type(), commandOffset, &signatures, &hashBlob,
-        ::iroha::CreateAttachmentDirect(
-            fbbTransaction, transaction.attachment()->mime()->c_str(),
-            &attachmentData));
-
-    fbbTransaction.Finish(transactionOffset);
-
-    flatbuffers::BufferRef<::iroha::Transaction> reqTransactionRef(
-        fbbTransaction.GetBufferPointer(), fbbTransaction.GetSize());
-
-    flatbuffers::BufferRef<Response> responseRef;
-
-    Status status =
-        stub_->Torii(&clientContext, reqTransactionRef, &responseRef);
-
-    if (status.ok()) {
-      logger::info("connection")
-          << "response: " << responseRef.GetRoot()->message();
-      return responseRef.GetRoot();
-    } else {
-      logger::error("connection") << static_cast<int>(status.error_code())
-                                  << ": " << status.error_message();
-      // std::cout << status.error_code() << ": " << status.error_message();
-      return responseRef.GetRoot();
-    }
-  }
-
- private:
-  flatbuffers::unique_ptr_t extractCommandBuffer(
-      const ::iroha::Transaction& transaction, std::size_t& length) {
-    flatbuffers::FlatBufferBuilder fbbCommand;
-    auto type = transaction.command_type();
-    auto obj = transaction.command();
-    auto commandOffset =
-        flatbuffer_service::CreateCommandDirect(fbbCommand, obj, type);
-    fbbCommand.Finish(commandOffset);
-    length = fbbCommand.GetSize();
-    return fbbCommand.ReleaseBufferPointer();
-  }
-
-
- private:
-  std::unique_ptr<Sumeragi::Stub> stub_;
-};
-
-class SumeragiConnectionServiceImpl final : public ::iroha::Sumeragi::Service {
- public:
-  Status Verify(ServerContext* context,
-                const flatbuffers::BufferRef<ConsensusEvent>* request,
-                flatbuffers::BufferRef<Response>* response) override {
-
-    fbbResponse.Clear();
-
-    {
-      flatbuffers::FlatBufferBuilder fbb;
-      auto event =
-        flatbuffer_service::copyConsensusEvent(fbb, *request->GetRoot());
-      if (!event) {
-        fbb.Clear();
-        auto responseOffset = ::iroha::CreateResponseDirect(
-          fbbResponse, "CANCELLED", ::iroha::Code::FAIL,
-          0);  // ToDo: Currently, if it fails, no signature.
-        fbbResponse.Finish(responseOffset);
-
-        *response = flatbuffers::BufferRef<::iroha::Response>(
-          fbbResponse.GetBufferPointer(), fbbResponse.GetSize());
-        return Status::CANCELLED;
-      }
-
-      fbb.Finish(event.value());
-
-      const std::string from = "from";
-      connection::iroha::SumeragiImpl::Verify::receiver.invoke(
-        from, std::move(fbb.ReleaseBufferPointer()));
-    }
-
-    auto responseOffset = ::iroha::CreateResponseDirect(
-        fbbResponse, "OK!!", ::iroha::Code::UNDECIDED,
-        sign(fbbResponse, hash::sha3_256_hex(flatbuffer_service::toString(
-                      *request->GetRoot()
-                           ->transactions()
-                           ->Get(0)
-                           ->tx_nested_root()))));  // ToDo: #(tx) = 1, ToDo:
-
-    fbbResponse.Finish(responseOffset);
-
-    *response = flatbuffers::BufferRef<::iroha::Response>(
-        fbbResponse.GetBufferPointer(), fbbResponse.GetSize());
-
-    return Status::OK;
-  }
->>>>>>> 106d8c95
-
-                attachmentOffset = ::iroha::CreateAttachmentDirect(
-                        fbbTransaction, tx->attachment()->mime()->c_str(), &data);
-            }
-
-<<<<<<< HEAD
-            std::vector<flatbuffers::Offset<::iroha::TransactionWrapper>> transactions;
-
-            auto newTx = ::iroha::CreateTransactionDirect(
-                    fbbTransaction, tx->creatorPubKey()->c_str(), tx->command_type(),
-                    flatbuffer_service::CreateCommandDirect(
-                            fbbTransaction, tx->command(), tx->command_type()),
-                    &signatures, &hashes, attachmentOffset
-            );
-
-            auto buf = fbbTransaction.GetBufferPointer();
-            std::vector<uint8_t> buffer;
-            buffer.assign(buf, buf + fbbTransaction.GetSize());
-
-            // TODO: Currently, #(transaction) is one.
-            transactions.push_back(::iroha::CreateTransactionWrapperDirect(
-                    fbbConsensusEvent,&buffer
-            ));
-
-
-            fbbConsensusEvent.Finish(::iroha::CreateConsensusEventDirect(
-                    fbbConsensusEvent, &peerSignatures, &transactions,
-                    request->GetRoot()->code())
-            );
-
-            const std::string from = "from";
-            iroha::SumeragiImpl::Verify::receiver.invoke(
-                    from, std::move(fbbConsensusEvent.ReleaseBufferPointer()));
-=======
-    // This reference remains until next calling
-    // SumeragiConnectionServiceImpl::Torii() method.
-    fbbResponse.Clear();
-
-    {
-      const auto tx = transactionRef->GetRoot();
-      flatbuffers::FlatBufferBuilder fbb;
-      auto txoffset = flatbuffer_service::copyTransaction(fbb, *tx);
-      if (!txoffset) {
-        auto responseOffset = ::iroha::CreateResponseDirect(
-          fbbResponse, "CANCELLED", ::iroha::Code::FAIL,
-          0);  // FIXME: Currently, if it fails, no signature.
-        fbbResponse.Finish(responseOffset);
-
-        *responseRef = flatbuffers::BufferRef<Response>(
-          fbbResponse.GetBufferPointer(), fbbResponse.GetSize());
-        return Status::CANCELLED;
-      }
-
-      fbb.Finish(txoffset.value());
-      connection::iroha::SumeragiImpl::Torii::receiver.invoke(
-        "from",  // TODO: Specify 'from'
-        fbb.ReleaseBufferPointer());
-    }
-
-    auto responseOffset = ::iroha::CreateResponseDirect(
-        fbbResponse, "OK!!", ::iroha::Code::UNDECIDED,
-        sign(fbbResponse, hash::sha3_256_hex(flatbuffer_service::toString(*transactionRef->GetRoot()))));
-    fbbResponse.Finish(responseOffset);
-
-    *responseRef = flatbuffers::BufferRef<Response>(
-        fbbResponse.GetBufferPointer(), fbbResponse.GetSize());
->>>>>>> 106d8c95
 
             fbbResponse.Clear();
+
+            {
+                flatbuffers::FlatBufferBuilder fbb;
+                auto event =
+                        flatbuffer_service::copyConsensusEvent(fbb, *request->GetRoot());
+                if (!event) {
+                    fbb.Clear();
+                    auto responseOffset = ::iroha::CreateResponseDirect(
+                            fbbResponse, "CANCELLED", ::iroha::Code::FAIL,
+                            0);  // ToDo: Currently, if it fails, no signature.
+                    fbbResponse.Finish(responseOffset);
+
+                    *response = flatbuffers::BufferRef<::iroha::Response>(
+                            fbbResponse.GetBufferPointer(), fbbResponse.GetSize());
+                    return Status::CANCELLED;
+                }
+
+                fbb.Finish(event.value());
+
+                const std::string from = "from";
+                connection::iroha::SumeragiImpl::Verify::receiver.invoke(
+                        from, std::move(fbb.ReleaseBufferPointer()));
+            }
+
             auto responseOffset = ::iroha::CreateResponseDirect(
-                    fbbResponse, "OK!!", ::iroha::Code::COMMIT, 0);
+                    fbbResponse, "OK!!", ::iroha::Code::UNDECIDED,
+                    sign(fbbResponse, hash::sha3_256_hex(flatbuffer_service::toString(
+                            *request->GetRoot()
+                                    ->transactions()
+                                    ->Get(0)
+                                    ->tx_nested_root()))));  // ToDo: #(tx) = 1, ToDo:
+
             fbbResponse.Finish(responseOffset);
 
-<<<<<<< HEAD
             *response = flatbuffers::BufferRef<::iroha::Response>(
                     fbbResponse.GetBufferPointer(), fbbResponse.GetSize());
+
             return Status::OK;
         }
-=======
- private:
-  flatbuffers::Offset<::iroha::Signature> sign(
-      flatbuffers::FlatBufferBuilder& fbb, const std::string& hash) {
-    const auto stamp = datetime::unixtime();
-    const auto hashWithTimestamp =
-        hash::sha3_256_hex(hash + std::to_string(stamp));
-    const auto signature = signature::sign(
-        hashWithTimestamp,
-        config::PeerServiceConfig::getInstance().getMyPublicKey(),
-        config::PeerServiceConfig::getInstance().getMyPrivateKey());
-    const std::vector<uint8_t> sigblob(signature.begin(), signature.end());
-    return ::iroha::CreateSignatureDirect(
-        fbb, config::PeerServiceConfig::getInstance().getMyPublicKey().c_str(),
-        &sigblob, stamp);
-  };
-
-  flatbuffers::FlatBufferBuilder fbbResponse;
-};
->>>>>>> 106d8c95
 
         Status Torii(ServerContext* context,
                      const flatbuffers::BufferRef<Transaction>* transactionRef,
                      flatbuffers::BufferRef<Response>* responseRef) override {
             logger::debug("SumeragiConnectionServiceImpl::Torii") << "RPC works";
 
-            {
-                const auto transaction = transactionRef->GetRoot();
-
-                flatbuffers::FlatBufferBuilder fbbTransaction;
-
-                std::vector<flatbuffers::Offset<::iroha::Signature>> tx_signatures;
-
-                if (transaction->signatures() != nullptr) {
-                    for (auto&& txSig : *transaction->signatures()) {
-                        std::vector<uint8_t> _data;
-                        if (txSig->signature() != nullptr) {
-                            for (auto d : *txSig->signature()) {
-                                _data.emplace_back(d);
-                            }
-                            tx_signatures.emplace_back(::iroha::CreateSignatureDirect(
-                                    fbbTransaction, txSig->publicKey()->c_str(), &_data));
-                        }
-                    }
-                }
-
-                std::vector<uint8_t> _hash;
-                if (transaction->hash() != nullptr) {
-                    _hash.assign(transaction->hash()->begin(), transaction->hash()->end());
-                }
-
-
-                std::vector<uint8_t> attachmentData;
-
-                if (transaction->attachment() != nullptr &&
-                    transaction->attachment()->data() != nullptr) {
-                    attachmentData.assign(transaction->attachment()->data()->begin(),
-                                          transaction->attachment()->data()->end());
-                }
-
-                fbbTransaction.Finish(::iroha::CreateTransactionDirect(
-                        fbbTransaction, transaction->creatorPubKey()->c_str(),
-                        transaction->command_type(),
-                        flatbuffer_service::CreateCommandDirect(fbbTransaction,
-                                                                transaction->command(),
-                                                                transaction->command_type()),
-                        &tx_signatures, &_hash,
-                        ::iroha::CreateAttachmentDirect(
-                                fbbTransaction, transaction->attachment()->mime()->c_str(),
-                                &attachmentData)));
-
-                iroha::SumeragiImpl::Torii::receiver.invoke(
-                        "from",  // TODO: Specify 'from'
-                        fbbTransaction.ReleaseBufferPointer());
-            }
-
             // This reference remains until next calling
             // SumeragiConnectionServiceImpl::Torii() method.
             fbbResponse.Clear();
 
+            {
+                const auto tx = transactionRef->GetRoot();
+                flatbuffers::FlatBufferBuilder fbb;
+                auto txoffset = flatbuffer_service::copyTransaction(fbb, *tx);
+                if (!txoffset) {
+                    auto responseOffset = ::iroha::CreateResponseDirect(
+                            fbbResponse, "CANCELLED", ::iroha::Code::FAIL,
+                            0);  // FIXME: Currently, if it fails, no signature.
+                    fbbResponse.Finish(responseOffset);
+
+                    *responseRef = flatbuffers::BufferRef<Response>(
+                            fbbResponse.GetBufferPointer(), fbbResponse.GetSize());
+                    return Status::CANCELLED;
+                }
+
+                fbb.Finish(txoffset.value());
+                connection::iroha::SumeragiImpl::Torii::receiver.invoke(
+                        "from",  // TODO: Specify 'from'
+                        fbb.ReleaseBufferPointer());
+            }
+
             auto responseOffset = ::iroha::CreateResponseDirect(
-                    fbbResponse, "OK!!", ::iroha::Code::COMMIT, 0);
+                    fbbResponse, "OK!!", ::iroha::Code::UNDECIDED,
+                    sign(fbbResponse, hash::sha3_256_hex(flatbuffer_service::toString(*transactionRef->GetRoot()))));
             fbbResponse.Finish(responseOffset);
 
-            *responseRef = flatbuffers::BufferRef<::iroha::Response>(
+            *responseRef = flatbuffers::BufferRef<Response>(
                     fbbResponse.GetBufferPointer(), fbbResponse.GetSize());
 
             return Status::OK;
         }
 
     private:
+        flatbuffers::Offset<::iroha::Signature> sign(
+                flatbuffers::FlatBufferBuilder& fbb, const std::string& hash) {
+            const auto stamp = datetime::unixtime();
+            const auto hashWithTimestamp =
+                    hash::sha3_256_hex(hash + std::to_string(stamp));
+            const auto signature = signature::sign(
+                    hashWithTimestamp,
+                    config::PeerServiceConfig::getInstance().getMyPublicKey(),
+                    config::PeerServiceConfig::getInstance().getMyPrivateKey());
+            const std::vector<uint8_t> sigblob(signature.begin(), signature.end());
+            return ::iroha::CreateSignatureDirect(
+                    fbb, config::PeerServiceConfig::getInstance().getMyPublicKey().c_str(),
+                    &sigblob, stamp);
+        };
+
         flatbuffers::FlatBufferBuilder fbbResponse;
     };
 
