<<<<<<< HEAD
ADD_LIBRARY(executor STATIC
    executor.cpp
)

target_link_libraries(executor
    core_repository
)


=======
>>>>>>> c11773ac
ADD_LIBRARY(http_client STATIC
    http_client.cpp
)


target_link_libraries(http_client
    ssl
    crypto
    logger
    json
)<|MERGE_RESOLUTION|>--- conflicted
+++ resolved
@@ -1,15 +1,4 @@
-<<<<<<< HEAD
-ADD_LIBRARY(executor STATIC
-    executor.cpp
-)
 
-target_link_libraries(executor
-    core_repository
-)
-
-
-=======
->>>>>>> c11773ac
 ADD_LIBRARY(http_client STATIC
     http_client.cpp
 )
