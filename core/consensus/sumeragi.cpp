--- conflicted
+++ resolved
@@ -146,17 +146,10 @@
 //                logger::info("sumeragi", "event hash:"+event->merkleRootHash);
 
                 // See if the merkle root matches or not
-<<<<<<< HEAD
-//                if (newRoot->hash != event->merkleRootHash) {
-//                    panic(event);
-//                    return;
-//                }
-=======
                 // if (newRoot->hash != event->merkleRootHash) {
                 //    panic(event);
                 //    return;
                 // }
->>>>>>> 8bb0b166
 
                 // Commit locally
                 logger::info("sumeragi", "commit");
