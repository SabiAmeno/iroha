--- conflicted
+++ resolved
@@ -15,10 +15,6 @@
   connection_with_grpc
   signature
   event_repository
-<<<<<<< HEAD
-  objects
-=======
->>>>>>> e6e908e4
 )
 
 ADD_LIBRARY(consensus_event STATIC
