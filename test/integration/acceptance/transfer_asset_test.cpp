/**
 * Copyright Soramitsu Co., Ltd. All Rights Reserved.
 * SPDX-License-Identifier: Apache-2.0
 */

#include <gtest/gtest.h>
#include "acceptance_fixture.hpp"
#include "backend/protobuf/transaction.hpp"
#include "builders/protobuf/queries.hpp"
#include "builders/protobuf/transaction.hpp"
#include "cryptography/crypto_provider/crypto_defaults.hpp"
#include "framework/integration_framework/integration_test_framework.hpp"
#include "utils/query_error_response_visitor.hpp"

using namespace integration_framework;
using namespace shared_model;

class TransferAsset : public AcceptanceFixture {
 public:
  /**
   * Creates the transaction with the user creation commands
   * @param perms are the permissions of the user
   * @return built tx and a hash of its payload
   */
  auto makeUserWithPerms(const std::string &user,
                         const crypto::Keypair &key,
                         const interface::RolePermissionSet &perms,
                         const std::string &role) {
    return createUserWithPerms(user, key.publicKey(), role, perms)
        .build()
        .signAndAddSignature(kAdminKeypair)
        .finish();
  }

  proto::Transaction addAssets(const std::string &user,
                               const crypto::Keypair &key) {
    return addAssets(user, key, kAmount);
  }

  proto::Transaction addAssets(const std::string &user,
                               const crypto::Keypair &key,
                               const std::string &amount) {
    const std::string kUserId = user + "@test";
    return proto::TransactionBuilder()
        .creatorAccountId(kUserId)
        .createdTime(getUniqueTime())
        .addAssetQuantity(kUserId, kAsset, amount)
        .quorum(1)
        .build()
        .signAndAddSignature(key)
        .finish();
  }

  /**
   * Create valid base pre-build transaction
   * @return pre-build tx
   */
  auto baseTx() {
    return TestUnsignedTransactionBuilder()
        .creatorAccountId(kUser1 + "@test")
        .createdTime(getUniqueTime())
        .quorum(1);
  }

  /**
   * Completes pre-build transaction
   * @param builder is a pre-built tx
   * @return built tx
   */
  template <typename TestTransactionBuilder>
  auto completeTx(TestTransactionBuilder builder) {
    return builder.build().signAndAddSignature(kUser1Keypair).finish();
  }

  const std::string kAmount = "1.0";
  const std::string kDesc = "description";
  const std::string kUser1 = "userone";
  const std::string kUser2 = "usertwo";
  const std::string kRole1 = "roleone";
  const std::string kRole2 = "roletwo";
  const std::string kUser1Id = kUser1 + "@test";
  const std::string kUser2Id = kUser2 + "@test";
  const crypto::Keypair kUser1Keypair =
      crypto::DefaultCryptoAlgorithmType::generateKeypair();
  const crypto::Keypair kUser2Keypair =
      crypto::DefaultCryptoAlgorithmType::generateKeypair();
  const interface::RolePermissionSet kPerms{
      interface::permissions::Role::kAddAssetQty,
      interface::permissions::Role::kTransfer,
      interface::permissions::Role::kReceive};
};

/**
 * @given some user with all required permissions
 * @when execute tx with TransferAsset command
 * @then there is the tx in proposal
 */
TEST_F(TransferAsset, Basic) {
  IntegrationTestFramework(1)
      .setInitialState(kAdminKeypair)
      .sendTx(makeUserWithPerms(kUser1, kUser1Keypair, kPerms, kRole1))
      .skipProposal()
      .skipBlock()
      .sendTx(makeUserWithPerms(kUser2, kUser2Keypair, kPerms, kRole2))
      .skipProposal()
      .skipBlock()
      .sendTx(addAssets(kUser1, kUser1Keypair))
      .skipProposal()
      .skipBlock()
      .sendTx(completeTx(
          baseTx().transferAsset(kUser1Id, kUser2Id, kAsset, kDesc, kAmount)))
      .checkBlock(
          [](auto &block) { ASSERT_EQ(block->transactions().size(), 1); })
      .done();
}

/**
 * @given some user with only can_transfer permission
 * @when execute tx with TransferAsset command
 * @then there is an empty proposal
 */
TEST_F(TransferAsset, WithOnlyCanTransferPerm) {
  IntegrationTestFramework(1)
      .setInitialState(kAdminKeypair)
      .sendTx(makeUserWithPerms(kUser1,
                                kUser1Keypair,
                                {interface::permissions::Role::kTransfer},
                                kRole1))
      .skipProposal()
      .skipBlock()
      .sendTx(makeUserWithPerms(kUser2, kUser2Keypair, kPerms, kRole2))
      .skipProposal()
      .skipBlock()
      .sendTx(addAssets(kUser1, kUser1Keypair))
      .skipProposal()
      .skipBlock()
      .sendTx(baseTx()
                  .transferAsset(kUser1Id, kUser2Id, kAsset, kDesc, kAmount)
                  .build()
                  .signAndAddSignature(kUser1Keypair)
                  .finish())
      .checkBlock(
          [](auto &block) { ASSERT_EQ(block->transactions().size(), 0); })
      .done();
}

/**
 * @given some user with only can_receive permission
 * @when execute tx with TransferAsset command
 * @then there is an empty proposal
 */
TEST_F(TransferAsset, WithOnlyCanReceivePerm) {
  IntegrationTestFramework(1)
      .setInitialState(kAdminKeypair)
      .sendTx(makeUserWithPerms(kUser1,
                                kUser1Keypair,
                                {interface::permissions::Role::kReceive},
                                kRole1))
      .skipProposal()
      .skipBlock()
      .sendTx(makeUserWithPerms(kUser2, kUser2Keypair, kPerms, kRole2))
      .skipProposal()
      .skipBlock()
      .sendTx(addAssets(kUser1, kUser1Keypair))
      .skipProposal()
      .skipBlock()
      .sendTx(baseTx()
                  .transferAsset(kUser1Id, kUser2Id, kAsset, kDesc, kAmount)
                  .build()
                  .signAndAddSignature(kUser1Keypair)
                  .finish())
      .checkBlock(
          [](auto &block) { ASSERT_EQ(block->transactions().size(), 0); })
      .done();
}

/**
 * @given some user with all required permissions
 * @when execute tx with TransferAsset command to nonexistent destination
 * @then there is an empty proposal
 */
TEST_F(TransferAsset, NonexistentDest) {
  std::string nonexistent = "inexist@test";
  IntegrationTestFramework(1)
      .setInitialState(kAdminKeypair)
      .sendTx(makeUserWithPerms(kUser1, kUser1Keypair, kPerms, kRole1))
      .skipProposal()
      .skipBlock()
      .sendTx(addAssets(kUser1, kUser1Keypair))
      .skipProposal()
      .skipBlock()
      .sendTx(baseTx()
                  .transferAsset(kUser1Id, nonexistent, kAsset, kDesc, kAmount)
                  .build()
                  .signAndAddSignature(kUser1Keypair)
                  .finish())
      .checkBlock(
          [](auto &block) { ASSERT_EQ(block->transactions().size(), 0); })
      .done();
}

/**
 * @given pair of users with all required permissions
 * @when execute tx with TransferAsset command with nonexistent asset
 * @then there is an empty proposal
 */
TEST_F(TransferAsset, NonexistentAsset) {
  std::string nonexistent = "inexist#test";
  IntegrationTestFramework(1)
      .setInitialState(kAdminKeypair)
      .sendTx(makeUserWithPerms(kUser1, kUser1Keypair, kPerms, kRole1))
      .skipProposal()
      .skipBlock()
      .sendTx(makeUserWithPerms(kUser2, kUser2Keypair, kPerms, kRole2))
      .skipProposal()
      .skipBlock()
      .sendTx(addAssets(kUser1, kUser1Keypair))
      .skipProposal()
      .skipBlock()
      .sendTx(
          baseTx()
              .transferAsset(kUser1Id, kUser2Id, nonexistent, kDesc, kAmount)
              .build()
              .signAndAddSignature(kUser1Keypair)
              .finish())
      .checkBlock(
          [](auto &block) { ASSERT_EQ(block->transactions().size(), 0); })
      .done();
}

/**
 * @given pair of users with all required permissions
 * @when execute tx with TransferAsset command with negative amount
 * @then the tx hasn't passed stateless validation
 *       (aka skipProposal throws)
 */
TEST_F(TransferAsset, NegativeAmount) {
  IntegrationTestFramework(1)
      .setInitialState(kAdminKeypair)
      .sendTx(makeUserWithPerms(kUser1, kUser1Keypair, kPerms, kRole1))
      .skipProposal()
      .skipBlock()
      .sendTx(makeUserWithPerms(kUser2, kUser2Keypair, kPerms, kRole2))
      .skipProposal()
      .skipBlock()
      .sendTx(addAssets(kUser1, kUser1Keypair))
      .skipProposal()
      .skipBlock()
      .sendTx(baseTx()
                  .transferAsset(kUser1Id, kUser2Id, kAsset, kDesc, "-1.0")
                  .build()
                  .signAndAddSignature(kUser1Keypair)
                  .finish(),
              checkStatelessInvalid);
}

/**
 * @given pair of users with all required permissions
 * @when execute tx with TransferAsset command with zero amount
 * @then the tx hasn't passed stateless validation
 *       (aka skipProposal throws)
 */
TEST_F(TransferAsset, ZeroAmount) {
  IntegrationTestFramework(3)
      .setInitialState(kAdminKeypair)
      .sendTx(makeUserWithPerms(kUser1, kUser1Keypair, kPerms, kRole1))
      .sendTx(makeUserWithPerms(kUser2, kUser2Keypair, kPerms, kRole2))
      .sendTx(addAssets(kUser1, kUser1Keypair))
      .skipProposal()
      .skipBlock()
      .sendTx(baseTx()
                  .transferAsset(kUser1Id, kUser2Id, kAsset, kDesc, "0.0")
                  .build()
                  .signAndAddSignature(kUser1Keypair)
                  .finish(),
              checkStatelessInvalid);
}

/**
 * @given pair of users with all required permissions
 * @when execute tx with TransferAsset command with empty-str description
 * @then it passed to the proposal
 */
TEST_F(TransferAsset, EmptyDesc) {
  IntegrationTestFramework(4)
      .setInitialState(kAdminKeypair)
      .sendTx(makeUserWithPerms(kUser1, kUser1Keypair, kPerms, kRole1))
      .sendTx(makeUserWithPerms(kUser2, kUser2Keypair, kPerms, kRole2))
      .sendTx(addAssets(kUser1, kUser1Keypair))
      .sendTx(completeTx(
          baseTx().transferAsset(kUser1Id, kUser2Id, kAsset, "", kAmount)))
      .checkBlock(
          [](auto &block) { ASSERT_EQ(block->transactions().size(), 4); })
      .done();
}

/**
 * @given pair of users with all required permissions
 * @when execute tx with TransferAsset command with very long description
 * @then the tx hasn't passed stateless validation
 *       (aka skipProposal throws)
 */
TEST_F(TransferAsset, LongDesc) {
  std::string long_desc(100000, 'a');
  auto invalid_tx = completeTx(
      baseTx().transferAsset(kUser1Id, kUser2Id, kAsset, long_desc, kAmount));
  IntegrationTestFramework(3)
      .setInitialState(kAdminKeypair)
      .sendTx(makeUserWithPerms(kUser1, kUser1Keypair, kPerms, kRole1))
      .sendTx(makeUserWithPerms(kUser2, kUser2Keypair, kPerms, kRole2))
      .sendTx(addAssets(kUser1, kUser1Keypair))
      .skipProposal()
      .skipBlock()
      .sendTx(invalid_tx, checkStatelessInvalid)
      .done();
}

/**
 * @given pair of users with all required permissions
 * @when execute tx with TransferAsset command with amount more, than user has
 * @then there is an empty proposal
 */
TEST_F(TransferAsset, MoreThanHas) {
  IntegrationTestFramework(1)
      .setInitialState(kAdminKeypair)
      .sendTx(makeUserWithPerms(kUser1, kUser1Keypair, kPerms, kRole1))
      .skipProposal()
      .skipBlock()
      .sendTx(makeUserWithPerms(kUser2, kUser2Keypair, kPerms, kRole2))
      .skipProposal()
      .skipBlock()
      .sendTx(addAssets(kUser1, kUser1Keypair, "50.0"))
      .skipProposal()
      .skipBlock()
      .sendTx(completeTx(
          baseTx().transferAsset(kUser1Id, kUser2Id, kAsset, kDesc, "100.0")))
      .skipProposal()
      .checkBlock(
          [](auto &block) { ASSERT_EQ(block->transactions().size(), 0); })
      .done();
}

/**
 * @given pair of users with all required permissions, and tx sender's balance
 * is replenished if required
 * @when execute two txes with TransferAsset command with amount more than a
 * uint256 max half
 * @then first transaction is commited and there is an empty proposal for the
 * second
 */
TEST_F(TransferAsset, Uint256DestOverflow) {
  std::string uint256_halfmax =
      "723700557733226221397318656304299424082937404160253525246609900049457060"
      "2495.0";  // 2**252 - 1
  IntegrationTestFramework(1)
      .setInitialState(kAdminKeypair)
      .sendTx(makeUserWithPerms(kUser1, kUser1Keypair, kPerms, kRole1))
      .skipProposal()
      .skipBlock()
      .sendTx(makeUserWithPerms(kUser2, kUser2Keypair, kPerms, kRole2))
      .skipProposal()
      .skipBlock()
      .sendTx(addAssets(kUser1, kUser1Keypair, uint256_halfmax))
      .skipProposal()
      .skipBlock()
      // Send first half of the maximum
      .sendTx(completeTx(baseTx().transferAsset(
          kUser1Id, kUser2Id, kAsset, kDesc, uint256_halfmax)))
      .skipProposal()
      .checkBlock(
          [](auto &block) { ASSERT_EQ(block->transactions().size(), 1); })
      // Restore self balance
      .sendTx(addAssets(kUser1, kUser1Keypair, uint256_halfmax))
      .skipProposal()
      .checkBlock(
          [](auto &block) { ASSERT_EQ(block->transactions().size(), 1); })
      // Send second half of the maximum
      .sendTx(completeTx(baseTx().transferAsset(
          kUser1Id, kUser2Id, kAsset, kDesc, uint256_halfmax)))
      .skipProposal()
      .checkBlock(
          [](auto &block) { ASSERT_EQ(block->transactions().size(), 0); })
      .done();
}

/**
 * @given some user with all required permissions
 * @when execute tx with TransferAsset command where the source and destination
 * accounts are the same
 * @then the tx hasn't passed stateless validation
 *       (aka skipProposal throws)
 */
TEST_F(TransferAsset, SourceIsDest) {
  IntegrationTestFramework(2)
      .setInitialState(kAdminKeypair)
      .sendTx(makeUserWithPerms(kUser1, kUser1Keypair, kPerms, kRole1))
      .sendTx(addAssets(kUser1, kUser1Keypair))
      .skipProposal()
      .skipBlock()
      .sendTx(completeTx(baseTx().transferAsset(
                  kUser1Id, kUser1Id, kAsset, kDesc, kAmount)),
              checkStatelessInvalid);
}

/**
 * @given some user with all required permission
 * @when execute tx with TransferAsset command where the destination user's
 * domain differ from the source user one
 * @then the tx is commited
 */
TEST_F(TransferAsset, InterDomain) {
  const auto kNewRole = "newrl";
  const auto kNewDomain = "newdom";
  const auto kUser2Id = kUser2 + "@" + kNewDomain;
  IntegrationTestFramework(1)
      .setInitialState(kAdminKeypair)
      .sendTx(makeUserWithPerms(kUser1, kUser1Keypair, kPerms, kRole1))
      .skipProposal()
      .skipBlock()
      .sendTx(
          shared_model::proto::TransactionBuilder()
              .creatorAccountId(
                  integration_framework::IntegrationTestFramework::kAdminId)
<<<<<<< HEAD
              .createdTime(iroha::time::now())
              .createRole(kNewRole, {interface::permissions::Role::kReceive})
=======
              .createdTime(getUniqueTime())
              .createRole(kNewRole,
                          std::vector<std::string>{
                              shared_model::permissions::can_receive})
>>>>>>> 4d0f71d8
              .createDomain(kNewDomain, kNewRole)
              .createAccount(
                  kUser2,
                  kNewDomain,
                  crypto::DefaultCryptoAlgorithmType::generateKeypair()
                      .publicKey())
              .createAsset(IntegrationTestFramework::kAssetName, kNewDomain, 1)
              .quorum(1)
              .build()
              .signAndAddSignature(kAdminKeypair)
              .finish())
      .skipProposal()
      .skipBlock()
      .sendTx(addAssets(kUser1, kUser1Keypair, kAmount))
      .skipProposal()
      .skipBlock()
      .sendTx(completeTx(
          baseTx().transferAsset(kUser1Id, kUser2Id, kAsset, kDesc, kAmount)))
      .checkBlock(
          [](auto &block) { ASSERT_EQ(block->transactions().size(), 1); })
      .done();
}<|MERGE_RESOLUTION|>--- conflicted
+++ resolved
@@ -421,15 +421,8 @@
           shared_model::proto::TransactionBuilder()
               .creatorAccountId(
                   integration_framework::IntegrationTestFramework::kAdminId)
-<<<<<<< HEAD
-              .createdTime(iroha::time::now())
+              .createdTime(getUniqueTime())
               .createRole(kNewRole, {interface::permissions::Role::kReceive})
-=======
-              .createdTime(getUniqueTime())
-              .createRole(kNewRole,
-                          std::vector<std::string>{
-                              shared_model::permissions::can_receive})
->>>>>>> 4d0f71d8
               .createDomain(kNewDomain, kNewRole)
               .createAccount(
                   kUser2,
