/**
 * Copyright Soramitsu Co., Ltd. All Rights Reserved.
 * SPDX-License-Identifier: Apache-2.0
 */

#include <gtest/gtest.h>
#include "backend/protobuf/transaction.hpp"
#include "builders/protobuf/queries.hpp"
#include "cryptography/crypto_provider/crypto_defaults.hpp"
#include "framework/integration_framework/integration_test_framework.hpp"
#include "framework/specified_visitor.hpp"
#include "integration/acceptance/acceptance_fixture.hpp"
#include "utils/query_error_response_visitor.hpp"

using namespace integration_framework;
using namespace shared_model;

class GetTransactions : public AcceptanceFixture {
 public:
  /**
   * Creates the transaction with the user creation commands
   * @param perms are the permissions of the user
   * @return built tx and a hash of its payload
   */
  auto makeUserWithPerms(const interface::RolePermissionSet &perms = {
                             interface::permissions::Role::kGetMyTxs}) {
    auto new_perms = perms;
    new_perms.set(interface::permissions::Role::kSetQuorum);
    return AcceptanceFixture::makeUserWithPerms(kNewRole, new_perms);
  }

  /**
   * Valid transaction that user can execute.
   * @return built tx and a hash of its payload
   * Note: It should affect the ledger minimally
   */
  auto dummyTx() {
    return complete(AcceptanceFixture::baseTx().setAccountQuorum(kUserId, 1));
  }

  /**
   * Creates valid GetTransactions query of current user
   * @param hash of the tx for querying
   * @return built query
   */
  auto makeQuery(const crypto::Hash &hash) {
    return complete(baseQry().queryCounter(1).getTransactions(
        std::vector<crypto::Hash>{hash}));
  }

  const std::string kNewRole = "rl";
};

/**
 * @given some user without can_get_{my,all}_txs permissions
 * @when query GetTransactions of existing transaction of the user
 * @then stateful validation fail returned
 */
TEST_F(GetTransactions, HaveNoGetPerms) {
  auto check = [](auto &status) {
    ASSERT_TRUE(
        boost::apply_visitor(interface::QueryErrorResponseChecker<
                                 interface::StatefulFailedErrorResponse>(),
                             status.get()));
  };

  auto dummy_tx = dummyTx();
  IntegrationTestFramework(1)
      .setInitialState(kAdminKeypair)
<<<<<<< HEAD
      .sendTx(makeUserWithPerms({interface::permissions::Role::kReadAssets}))
=======
      .sendTx(makeUserWithPerms({shared_model::permissions::can_read_assets}))
      .skipProposal()
      .skipBlock()
>>>>>>> 4d0f71d8
      .sendTx(dummy_tx)
      .checkBlock(
          [](auto &block) { ASSERT_EQ(block->transactions().size(), 1); })
      .sendQuery(makeQuery(dummy_tx.hash()), check)
      .done();
}

/**
 * @given some user with only can_get_all_txs permission
 * @when query GetTransactions of existing transaction of the user
 * @then receive TransactionsResponse with the transaction hash
 */
TEST_F(GetTransactions, HaveGetAllTx) {
  auto dummy_tx = dummyTx();
  auto check = [&dummy_tx](auto &status) {
    ASSERT_NO_THROW({
      const auto &resp = boost::apply_visitor(
          framework::SpecifiedVisitor<interface::TransactionsResponse>(),
          status.get());
      ASSERT_EQ(resp.transactions().size(), 1);
      ASSERT_EQ(resp.transactions().front(), dummy_tx);
    });
  };

  IntegrationTestFramework(1)
      .setInitialState(kAdminKeypair)
<<<<<<< HEAD
      .sendTx(makeUserWithPerms({interface::permissions::Role::kGetAllTxs}))
=======
      .sendTx(makeUserWithPerms({shared_model::permissions::can_get_all_txs}))
      .skipProposal()
      .skipBlock()
>>>>>>> 4d0f71d8
      .sendTx(dummy_tx)
      .checkBlock(
          [](auto &block) { ASSERT_EQ(block->transactions().size(), 1); })
      .sendQuery(makeQuery(dummy_tx.hash()), check)
      .done();
}

/**
 * @given some user with only can_get_my_txs permission
 * @when query GetTransactions of existing transaction of the user
 * @then receive TransactionsResponse with the transaction hash
 */
TEST_F(GetTransactions, HaveGetMyTx) {
  auto dummy_tx = dummyTx();
  auto check = [&dummy_tx](auto &status) {
    ASSERT_NO_THROW({
      const auto &resp = boost::apply_visitor(
          framework::SpecifiedVisitor<interface::TransactionsResponse>(),
          status.get());
      ASSERT_EQ(resp.transactions().size(), 1);
      ASSERT_EQ(resp.transactions().front(), dummy_tx);
    });
  };

  IntegrationTestFramework(1)
      .setInitialState(kAdminKeypair)
      .sendTx(makeUserWithPerms())
      .skipProposal()
      .skipBlock()
      .sendTx(dummy_tx)
      .checkBlock(
          [](auto &block) { ASSERT_EQ(block->transactions().size(), 1); })
      .sendQuery(makeQuery(dummy_tx.hash()), check)
      .done();
}

/**
 * @given some user with only can_get_my_txs permission
 * @when query GetTransactions of existing transaction of the user, but with
 * invalid signatures
 * @then receive StatefullErrorResponse
 */
TEST_F(GetTransactions, InvalidSignatures) {
  auto dummy_tx = dummyTx();
  auto check = [](auto &status) {
    ASSERT_TRUE(boost::apply_visitor(
        shared_model::interface::QueryErrorResponseChecker<
            shared_model::interface::StatefulFailedErrorResponse>(),
        status.get()));
  };

  auto query = baseQry()
                   .queryCounter(1)
                   .getTransactions(std::vector<crypto::Hash>{dummy_tx.hash()})
                   .build()
                   .signAndAddSignature(
                       crypto::DefaultCryptoAlgorithmType::generateKeypair())
                   .finish();

  IntegrationTestFramework(1)
      .setInitialState(kAdminKeypair)
      .sendTx(makeUserWithPerms())
      .skipBlock()
      .sendQuery(query, check)
      .done();
}

/**
 * @given some user with only can_get_my_txs permission
 * @when query GetTransactions with nonexistent hash
 * @then TransactionsResponse with no transactions
 */
TEST_F(GetTransactions, NonexistentHash) {
  auto check = [](auto &status) {
    ASSERT_NO_THROW({
      const auto &resp = boost::apply_visitor(
          framework::SpecifiedVisitor<interface::TransactionsResponse>(),
          status.get());
      ASSERT_EQ(resp.transactions().size(), 0);
    });
  };

  IntegrationTestFramework(1)
      .setInitialState(kAdminKeypair)
      .sendTx(makeUserWithPerms())
      .checkBlock(
          [](auto &block) { ASSERT_EQ(block->transactions().size(), 1); })
      .sendQuery(makeQuery(crypto::Hash(std::string(32, '0'))), check)
      .done();
}

/**
 * @given some user with can_get_my_txs
 * @when query GetTransactions of existing transaction of the other user
 * @then TransactionsResponse with no transactions
 */
TEST_F(GetTransactions, OtherUserTx) {
  auto check = [](auto &status) {
    ASSERT_NO_THROW({
      const auto &resp = boost::apply_visitor(
          framework::SpecifiedVisitor<interface::TransactionsResponse>(),
          status.get());
      ASSERT_EQ(resp.transactions().size(), 0);
    });
  };

  auto tx = makeUserWithPerms();
  IntegrationTestFramework(1)
      .setInitialState(kAdminKeypair)
      .sendTx(tx)
      .checkBlock(
          [](auto &block) { ASSERT_EQ(block->transactions().size(), 1); })
      .sendQuery(makeQuery(tx.hash()), check)
      .done();
}<|MERGE_RESOLUTION|>--- conflicted
+++ resolved
@@ -67,13 +67,9 @@
   auto dummy_tx = dummyTx();
   IntegrationTestFramework(1)
       .setInitialState(kAdminKeypair)
-<<<<<<< HEAD
       .sendTx(makeUserWithPerms({interface::permissions::Role::kReadAssets}))
-=======
-      .sendTx(makeUserWithPerms({shared_model::permissions::can_read_assets}))
       .skipProposal()
       .skipBlock()
->>>>>>> 4d0f71d8
       .sendTx(dummy_tx)
       .checkBlock(
           [](auto &block) { ASSERT_EQ(block->transactions().size(), 1); })
@@ -100,13 +96,9 @@
 
   IntegrationTestFramework(1)
       .setInitialState(kAdminKeypair)
-<<<<<<< HEAD
       .sendTx(makeUserWithPerms({interface::permissions::Role::kGetAllTxs}))
-=======
-      .sendTx(makeUserWithPerms({shared_model::permissions::can_get_all_txs}))
       .skipProposal()
       .skipBlock()
->>>>>>> 4d0f71d8
       .sendTx(dummy_tx)
       .checkBlock(
           [](auto &block) { ASSERT_EQ(block->transactions().size(), 1); })
