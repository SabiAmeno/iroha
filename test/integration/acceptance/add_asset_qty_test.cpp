--- conflicted
+++ resolved
@@ -195,15 +195,9 @@
           TestUnsignedTransactionBuilder()
               .creatorAccountId(
                   integration_framework::IntegrationTestFramework::kAdminId)
-<<<<<<< HEAD
-              .createdTime(iroha::time::now())
-              .createRole(kNewRole, {interface::permissions::Role::kGetMyTxs})
-=======
               .createdTime(getUniqueTime())
               .createRole(kNewRole,
-                          std::vector<std::string>{
-                              shared_model::permissions::can_get_my_txs})
->>>>>>> 4d0f71d8
+                          {interface::permissions::Role::kGetMyTxs})
               .createDomain(kNewDomain, kNewRole)
               .createAccount(
                   kNewUser,
