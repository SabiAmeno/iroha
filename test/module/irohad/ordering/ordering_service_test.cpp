--- conflicted
+++ resolved
@@ -29,11 +29,6 @@
 using ::testing::Invoke;
 using ::testing::InvokeWithoutArgs;
 using ::testing::Return;
-<<<<<<< HEAD
-
-static logger::Logger log_ = logger::testLog("OrderingService");
-=======
->>>>>>> c93d30ef
 
 class MockOrderingServiceTransport : public network::OrderingServiceTransport {
  public:
@@ -78,16 +73,11 @@
             .createdTime(iroha::time::now())
             .creatorAccountId("admin@ru")
             .addAssetQuantity("admin@tu", "coin#coin", "1.0")
-<<<<<<< HEAD
             .quorum(1)
-=======
->>>>>>> c93d30ef
             .build()
             .signAndAddSignature(
                 shared_model::crypto::DefaultCryptoAlgorithmType::
                     generateKeypair()));
-<<<<<<< HEAD
-=======
   }
 
   auto initOs(size_t max_proposal) {
@@ -102,7 +92,6 @@
 
   void makeProposalTimeout() {
     proposal_timeout.get_subscriber().on_next(0);
->>>>>>> c93d30ef
   }
 
   std::shared_ptr<MockOrderingServiceTransport> fake_transport;
