/**
 * Copyright Soramitsu Co., Ltd. 2017 All Rights Reserved.
 * http://soramitsu.co.jp
 *
 * Licensed under the Apache License, Version 2.0 (the "License");
 * you may not use this file except in compliance with the License.
 * You may obtain a copy of the License at
 *
 *        http://www.apache.org/licenses/LICENSE-2.0
 *
 * Unless required by applicable law or agreed to in writing, software
 * distributed under the License is distributed on an "AS IS" BASIS,
 * WITHOUT WARRANTIES OR CONDITIONS OF ANY KIND, either express or implied.
 * See the License for the specific language governing permissions and
 * limitations under the License.
 */

#include <boost/accumulators/accumulators.hpp>
#include <boost/math/distributions/chi_squared.hpp>
#include <boost/range/adaptors.hpp>
#include <boost/range/counting_range.hpp>
#include <boost/range/numeric.hpp>
#include <iostream>
#include <unordered_map>

#include "builders/common_objects/peer_builder.hpp"
#include "builders/protobuf/common_objects/proto_peer_builder.hpp"
#include "consensus/yac/impl/peer_orderer_impl.hpp"
#include "consensus/yac/storage/yac_proposal_storage.hpp"
#include "module/irohad/ametsuchi/ametsuchi_mocks.hpp"
#include "module/irohad/consensus/yac/yac_mocks.hpp"
#include "validators/field_validator.hpp"

using namespace boost::adaptors;
using namespace iroha::ametsuchi;
using namespace iroha::consensus::yac;

using namespace std;
using ::testing::Return;

using wPeer = std::shared_ptr<shared_model::interface::Peer>;

size_t N_PEERS = 4;

class YacPeerOrdererTest : public ::testing::Test {
 public:
  YacPeerOrdererTest() : orderer(make_shared<MockPeerQuery>()) {}

  void SetUp() override {
    wsv = make_shared<MockPeerQuery>();
    orderer = PeerOrdererImpl(wsv);
  }

  std::vector<std::shared_ptr<shared_model::interface::Peer>> peers = [] {
    std::vector<std::shared_ptr<shared_model::interface::Peer>> result;
    for (size_t i = 1; i <= N_PEERS; ++i) {
<<<<<<< HEAD
      auto peer = std::shared_ptr<shared_model::interface::Peer>(shared_model::proto::PeerBuilder()
                      .address(std::to_string(i)).pubkey(shared_model::interface::types::PubkeyType(std::string(32, '0')))
                      .build().copy());
=======
       std::shared_ptr<shared_model::interface::Peer>peer =
          clone(shared_model::proto::PeerBuilder()
                      .address(std::to_string(i)).pubkey(shared_model::interface::types::PubkeyType(std::string(32, '0')))
                      .build());
>>>>>>> 61969d20
      result.push_back(peer);
    }
    return result;
  }();

  std::vector<wPeer> s_peers = [] {
    std::vector<wPeer> result;
    for (size_t i = 1; i <= N_PEERS; ++i) {
      auto tmp = iroha::consensus::yac::mk_peer(std::to_string(i));

      shared_model::proto::PeerBuilder builder;

      auto key = tmp->pubkey();
      auto peer = builder.address(tmp->address()).pubkey(key).build();

      result.emplace_back(clone(peer));
    }
    return result;
  }();

  shared_ptr<MockPeerQuery> wsv;
  PeerOrdererImpl orderer;
};

TEST_F(YacPeerOrdererTest, PeerOrdererInitialOrderWhenInvokeNormalCase) {
  cout << "----------| InitialOrder() => valid object |----------" << endl;

  EXPECT_CALL(*wsv, getLedgerPeers()).WillOnce(Return(s_peers));
  auto order = orderer.getInitialOrdering();
<<<<<<< HEAD
  auto old_peers = [this] {
    std::vector<iroha::model::Peer> result;
    for (auto &peer : s_peers) {
      result.push_back(*std::unique_ptr<iroha::model::Peer>(peer->makeOldModel()));
    }
    return result;
  }();
  ASSERT_EQ(order.value().getPeers(), old_peers);
=======

  ASSERT_EQ(order.value().getPeers(), s_peers);
>>>>>>> 61969d20
}

TEST_F(YacPeerOrdererTest, PeerOrdererInitialOrderWhenInvokeFailCase) {
  cout << "----------| InitialOrder() => nullopt case |----------" << endl;

  EXPECT_CALL(*wsv, getLedgerPeers()).WillOnce(Return(boost::none));
  auto order = orderer.getInitialOrdering();
  ASSERT_EQ(order, boost::none);
}

TEST_F(YacPeerOrdererTest, PeerOrdererOrderingWhenInvokeNormalCase) {
  cout << "----------| Order() => valid object |----------" << endl;

  EXPECT_CALL(*wsv, getLedgerPeers()).WillOnce(Return(s_peers));
  auto order = orderer.getOrdering(YacHash());
  ASSERT_EQ(order.value().getPeers().size(), peers.size());
}

TEST_F(YacPeerOrdererTest, PeerOrdererOrderingWhenInvokeFaillCase) {
  cout << "----------| Order() => nullopt case |----------" << endl;

  EXPECT_CALL(*wsv, getLedgerPeers()).WillOnce(Return(boost::none));
  auto order = orderer.getOrdering(YacHash());
  ASSERT_EQ(order, boost::none);
}

/**
 * @given initial peer list in the ledger
 * @when calling ordering function on hash ["1" to "N"] k times
 * @test histogram must be from uniform distibution
 */
TEST_F(YacPeerOrdererTest, FairnessTest) {
  // Calculate number of permutations of peers
  double comb = std::tgamma(N_PEERS + 1);
  // Run experiments N times for each combination
  double exp_val = 30;
  int times = comb * exp_val;
  std::unordered_map<std::string, int> histogram;
  EXPECT_CALL(*wsv, getLedgerPeers())
      .Times(times)
      .WillRepeatedly(Return(s_peers));

  auto peers_set =
      transform(boost::counting_range(1, times + 1), [this](const auto &i) {
        std::string hash = std::to_string(i);
        return orderer.getOrdering(YacHash(hash, hash)).value().getPeers();
      });
  for (const auto &peers : peers_set) {
    std::string res = std::accumulate(peers.begin(),
                                      peers.end(),
                                      std::string(),
                                      [](std::string res, const auto &peer) {
                                        return res + " " + peer->address();
                                      });
    histogram[res]++;
  }
  // chi square goodness of fit test
  auto chi_square = boost::accumulate(
      histogram | map_values, 0.0, [&exp_val](auto stat, const auto &val) {
        return stat + (val - exp_val) * (val - exp_val) / exp_val;
      });
  boost::math::chi_squared chi_dist(comb - 1);
  auto p = boost::math::cdf(chi_dist, chi_square);
  // Significance level 0.05 is used
  ASSERT_LT(0.05, p) << "The distibution is not uniform, p = "
                     << std::to_string(p);
  ASSERT_EQ(comb, histogram.size());
}<|MERGE_RESOLUTION|>--- conflicted
+++ resolved
@@ -29,7 +29,6 @@
 #include "consensus/yac/storage/yac_proposal_storage.hpp"
 #include "module/irohad/ametsuchi/ametsuchi_mocks.hpp"
 #include "module/irohad/consensus/yac/yac_mocks.hpp"
-#include "validators/field_validator.hpp"
 
 using namespace boost::adaptors;
 using namespace iroha::ametsuchi;
@@ -54,16 +53,10 @@
   std::vector<std::shared_ptr<shared_model::interface::Peer>> peers = [] {
     std::vector<std::shared_ptr<shared_model::interface::Peer>> result;
     for (size_t i = 1; i <= N_PEERS; ++i) {
-<<<<<<< HEAD
-      auto peer = std::shared_ptr<shared_model::interface::Peer>(shared_model::proto::PeerBuilder()
-                      .address(std::to_string(i)).pubkey(shared_model::interface::types::PubkeyType(std::string(32, '0')))
-                      .build().copy());
-=======
        std::shared_ptr<shared_model::interface::Peer>peer =
           clone(shared_model::proto::PeerBuilder()
                       .address(std::to_string(i)).pubkey(shared_model::interface::types::PubkeyType(std::string(32, '0')))
                       .build());
->>>>>>> 61969d20
       result.push_back(peer);
     }
     return result;
@@ -93,19 +86,8 @@
 
   EXPECT_CALL(*wsv, getLedgerPeers()).WillOnce(Return(s_peers));
   auto order = orderer.getInitialOrdering();
-<<<<<<< HEAD
-  auto old_peers = [this] {
-    std::vector<iroha::model::Peer> result;
-    for (auto &peer : s_peers) {
-      result.push_back(*std::unique_ptr<iroha::model::Peer>(peer->makeOldModel()));
-    }
-    return result;
-  }();
-  ASSERT_EQ(order.value().getPeers(), old_peers);
-=======
 
   ASSERT_EQ(order.value().getPeers(), s_peers);
->>>>>>> 61969d20
 }
 
 TEST_F(YacPeerOrdererTest, PeerOrdererInitialOrderWhenInvokeFailCase) {
