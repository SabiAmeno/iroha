--- conflicted
+++ resolved
@@ -6,17 +6,6 @@
 target_link_libraries(iroha-main
   sumeragi
   http_server_with_cappuccino
-<<<<<<< HEAD
-  connection_with_grpc
-  config_manager
-  peer_service
-  ed25519
-  hash
-  pthread
-  thread_pool
-  json
-=======
->>>>>>> b82b36bb
   izanami
   logger
 )