/**
 * Copyright Soramitsu Co., Ltd. 2017 All Rights Reserved.
 * http://soramitsu.co.jp
 *
 * Licensed under the Apache License, Version 2.0 (the "License");
 * you may not use this file except in compliance with the License.
 * You may obtain a copy of the License at
 *
 *        http://www.apache.org/licenses/LICENSE-2.0
 *
 * Unless required by applicable law or agreed to in writing, software
 * distributed under the License is distributed on an "AS IS" BASIS,
 * WITHOUT WARRANTIES OR CONDITIONS OF ANY KIND, either express or implied.
 * See the License for the specific language governing permissions and
 * limitations under the License.
 */

#ifndef IROHA_TRANSACTION_PROCESSOR_HPP
#define IROHA_TRANSACTION_PROCESSOR_HPP

#include <model/model.hpp>
#include <rxcpp/rx.hpp>

namespace iroha {
  namespace torii {

    /**
     * Transaction processor is interface with start point
     * for processing transaction in the system
     */
    class TransactionProcessor {
     public:

      /**
       * Add transaction to the system for processing
       * @param client - transaction owner
       * @param transaction - transaction for processing
       */
<<<<<<< HEAD
      virtual void handle(model::Client client, model::Transaction transaction) = 0;
=======
      virtual void transaction_handle(dao::Client client,
                                      dao::Transaction &transaction) = 0;
>>>>>>> 9fd17653

      /**
       * Subscribers will be notified with transaction status
       * @return observable for subscribing
       */
<<<<<<< HEAD
      virtual rxcpp::observable <model::TransactionResponse> notifier() = 0;
=======
      virtual rxcpp::observable<dao::TransactionResponse>
      transaction_notifier() = 0;
>>>>>>> 9fd17653
    };
  }  // namespace torii
}  // namespace iroha
#endif  // IROHA_TRANSACTION_PROCESSOR_HPP<|MERGE_RESOLUTION|>--- conflicted
+++ resolved
@@ -36,23 +36,15 @@
        * @param client - transaction owner
        * @param transaction - transaction for processing
        */
-<<<<<<< HEAD
-      virtual void handle(model::Client client, model::Transaction transaction) = 0;
-=======
-      virtual void transaction_handle(dao::Client client,
-                                      dao::Transaction &transaction) = 0;
->>>>>>> 9fd17653
+      virtual void transaction_handle(model::Client client,
+                                      model::Transaction &transaction) = 0;
 
       /**
        * Subscribers will be notified with transaction status
        * @return observable for subscribing
        */
-<<<<<<< HEAD
-      virtual rxcpp::observable <model::TransactionResponse> notifier() = 0;
-=======
-      virtual rxcpp::observable<dao::TransactionResponse>
+      virtual rxcpp::observable<model::TransactionResponse>
       transaction_notifier() = 0;
->>>>>>> 9fd17653
     };
   }  // namespace torii
 }  // namespace iroha
