/**
 * Copyright Soramitsu Co., Ltd. 2017 All Rights Reserved.
 * http://soramitsu.co.jp
 *
 * Licensed under the Apache License, Version 2.0 (the "License");
 * you may not use this file except in compliance with the License.
 * You may obtain a copy of the License at
 *
 *        http://www.apache.org/licenses/LICENSE-2.0
 *
 * Unless required by applicable law or agreed to in writing, software
 * distributed under the License is distributed on an "AS IS" BASIS,
 * WITHOUT WARRANTIES OR CONDITIONS OF ANY KIND, either express or implied.
 * See the License for the specific language governing permissions and
 * limitations under the License.
 */

#ifndef IROHA_APPLICATION_HPP
#define IROHA_APPLICATION_HPP

#include <network/network_api.h>
#include <ametsuchi/ametsuchi.hpp>
#include <model/model.hpp>

namespace iroha {

  /**
   * Contains instances of global services and shared providers
   */
  using namespace iroha;
  class Irohad {
   public:
    Irohad();

    ametsuchi::Ametsuchi &ametsuchi;

<<<<<<< HEAD
    network::PeerCommunicationService &peerService;

    model::DaoCryptoProvider &cryptoProvider;

    model::HashProvider &hashProvider;
=======
    dao::DaoCryptoProvider &cryptoProvider;

    dao::HashProvider<32> &hashProvider;

   private:
    static std::shared_ptr<dao::HashProvider<32>> initialize_hash_provider();

    static std::shared_ptr<dao::DaoCryptoProvider> initialize_crypto_provider();
>>>>>>> 9fd17653

    static std::shared_ptr<ametsuchi::Ametsuchi> initialize_ametsuchi();
  };
}  // namespace iroha
#endif  // IROHA_APPLICATION_HPP<|MERGE_RESOLUTION|>--- conflicted
+++ resolved
@@ -34,22 +34,14 @@
 
     ametsuchi::Ametsuchi &ametsuchi;
 
-<<<<<<< HEAD
-    network::PeerCommunicationService &peerService;
-
     model::DaoCryptoProvider &cryptoProvider;
 
-    model::HashProvider &hashProvider;
-=======
-    dao::DaoCryptoProvider &cryptoProvider;
-
-    dao::HashProvider<32> &hashProvider;
+    model::HashProvider<32> &hashProvider;
 
    private:
-    static std::shared_ptr<dao::HashProvider<32>> initialize_hash_provider();
+    static std::shared_ptr<model::HashProvider<32>> initialize_hash_provider();
 
-    static std::shared_ptr<dao::DaoCryptoProvider> initialize_crypto_provider();
->>>>>>> 9fd17653
+    static std::shared_ptr<model::DaoCryptoProvider> initialize_crypto_provider();
 
     static std::shared_ptr<ametsuchi::Ametsuchi> initialize_ametsuchi();
   };
