/*
Copyright Soramitsu Co., Ltd. 2016 All Rights Reserved.

Licensed under the Apache License, Version 2.0 (the "License");
you may not use this file except in compliance with the License.
You may obtain a copy of the License at

     http://www.apache.org/licenses/LICENSE-2.0

Unless required by applicable law or agreed to in writing, software
distributed under the License is distributed on an "AS IS" BASIS,
WITHOUT WARRANTIES OR CONDITIONS OF ANY KIND, either express or implied.
See the License for the specific language governing permissions and
limitations under the License.
*/

#include <main/application.hpp>

Irohad::Irohad():
  context(new Context())
{}

void Irohad::run(){
//  iroha::Irohad irohad;
//  iroha::ametsuchi::StorageImpl ametsuchi;

  // TODO replace with actual public private keys
  auto seed = iroha::create_seed("some passphrase");
  auto keypair = iroha::create_keypair(seed);
  iroha::model::ModelCryptoProviderImpl crypto_provider(keypair.privkey, keypair.pubkey);

<<<<<<< HEAD
  iroha::validation::StatelessValidatorImpl
      stateless_validator(crypto_provider);
  iroha::network::OrderingGateStub ordering_service;
=======
  iroha::validation::StatelessValidatorImpl stateless_validator(crypto_provider);
//  iroha::validation::StatefulValidatorStub stateful_validator;
  iroha::validation::ChainValidatorStub chain_validator;
  iroha::ordering::OrderingServiceStub ordering_service;
>>>>>>> c883b6a8
  iroha::consensus::ConsensusServiceStub consensus_service;
  iroha::network::PeerCommunicationServiceStub peer_communication_service(
      ordering_service,
      consensus_service);
  iroha::torii::TransactionProcessorImpl tp(peer_communication_service,
                                            stateless_validator);
//  iroha::torii::QueryProcessorStub qp(ametsuchi, ametsuchi);

//  iroha::torii::ToriiStub torii(tp, qp);

}<|MERGE_RESOLUTION|>--- conflicted
+++ resolved
@@ -29,21 +29,16 @@
   auto keypair = iroha::create_keypair(seed);
   iroha::model::ModelCryptoProviderImpl crypto_provider(keypair.privkey, keypair.pubkey);
 
-<<<<<<< HEAD
-  iroha::validation::StatelessValidatorImpl
-      stateless_validator(crypto_provider);
-  iroha::network::OrderingGateStub ordering_service;
-=======
   iroha::validation::StatelessValidatorImpl stateless_validator(crypto_provider);
 //  iroha::validation::StatefulValidatorStub stateful_validator;
   iroha::validation::ChainValidatorStub chain_validator;
   iroha::ordering::OrderingServiceStub ordering_service;
->>>>>>> c883b6a8
   iroha::consensus::ConsensusServiceStub consensus_service;
   iroha::network::PeerCommunicationServiceStub peer_communication_service(
       ordering_service,
       consensus_service);
   iroha::torii::TransactionProcessorImpl tp(peer_communication_service,
+                                            ordering_service,
                                             stateless_validator);
 //  iroha::torii::QueryProcessorStub qp(ametsuchi, ametsuchi);
 
