--- conflicted
+++ resolved
@@ -12,10 +12,6 @@
 */
 
 import java.util.HashMap;
-<<<<<<< HEAD
-import repository.AccountRepository;
-=======
->>>>>>> f128ca92
 
 // no package declaration
 public class SampleCurrency {
@@ -35,29 +31,8 @@
     public static void transfer(HashMap<String,String> params){
 
     }
-<<<<<<< HEAD
-
-
-    public static void main(String[] argv) {
-        // This is DB access test.
-
-        System.out.println("Hello in JAVA! check repositories");
-
-        System.out.println("AssetRepository");
-        AccountRepository account = new AccountRepository();
-        account.add("MPTt3ULszCLGQqAqRgHj2gQHVnxn/DuNlRXR/iLMAn4=", "MyAsset");
-        // find, remove, ...
-
-        /*
-        System.out.println("AccountRepository");
-        AccountRepository account = new AccountRepository();
-        account.add("account", 12345);
-        // find, remove, ...
-        */
-=======
   
     public static void main(String[] argv){
         System.out.println("Hello in JAVA! in contract main");
->>>>>>> f128ca92
     }
 }