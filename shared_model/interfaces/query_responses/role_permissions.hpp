--- conflicted
+++ resolved
@@ -20,11 +20,7 @@
 
 #include "interfaces/base/model_primitive.hpp"
 #include "interfaces/common_objects/types.hpp"
-<<<<<<< HEAD
 #include "interfaces/permissions.hpp"
-#include "utils/string_builder.hpp"
-=======
->>>>>>> fb1e8e68
 
 namespace shared_model {
   namespace interface {
@@ -39,15 +35,11 @@
        */
       virtual const RolePermissionSet &rolePermissions() const = 0;
 
-<<<<<<< HEAD
       /**
        * Stringify the data.
        * @return string representation of data.
        */
       std::string toString() const override = 0;
-=======
-      std::string toString() const override;
->>>>>>> fb1e8e68
 
       bool operator==(const ModelType &rhs) const override;
     };
