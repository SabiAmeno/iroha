build/*
<<<<<<< HEAD
*.DS_Store
=======
*cmake
>>>>>>> c3538b48
<|MERGE_RESOLUTION|>--- conflicted
+++ resolved
@@ -1,6 +1,3 @@
 build/*
-<<<<<<< HEAD
 *.DS_Store
-=======
-*cmake
->>>>>>> c3538b48
+*cmake